/* Copyright 2015 LinkedIn Corp. Licensed under the Apache License, Version
 * 2.0 (the "License"); you may not use this file except in compliance with
 * the License. You may obtain a copy of the License at
 * http://www.apache.org/licenses/LICENSE-2.0
 *
 * Unless required by applicable law or agreed to in writing, software
 * distributed under the License is distributed on an "AS IS" BASIS,
 * WITHOUT WARRANTIES OR CONDITIONS OF ANY KIND, either express or implied.
 */

package main

import (
	"container/ring"
	"fmt"
	log "github.com/cihub/seelog"
	"github.com/linkedin/Burrow/protocol"
	"regexp"
	"sync"
	"time"
)

type OffsetStorage struct {
	app            *ApplicationContext
	quit           chan struct{}
	offsetChannel  chan *protocol.PartitionOffset
	requestChannel chan interface{}
	offsets        map[string]*ClusterOffsets
	groupBlacklist *regexp.Regexp
	groupWhitelist *regexp.Regexp
}

type BrokerOffset struct {
	Offset    int64
	Timestamp int64
}

type ClusterOffsets struct {
	broker       map[string][]*BrokerOffset
	consumer     map[string]map[string][]*ring.Ring
	brokerLock   *sync.RWMutex
	consumerLock *sync.RWMutex
}

type ResponseTopicList struct {
	TopicList []string
	Error     bool
}
type ResponseOffsets struct {
	OffsetList []int64
	ErrorGroup bool
	ErrorTopic bool
}
type RequestClusterList struct {
	Result chan []string
}
type RequestConsumerList struct {
	Result  chan []string
	Cluster string
}
type RequestTopicList struct {
	Result  chan *ResponseTopicList
	Cluster string
	Group   string
}
type RequestOffsets struct {
	Result  chan *ResponseOffsets
	Cluster string
	Topic   string
	Group   string
}
type RequestConsumerStatus struct {
	Result  chan *protocol.ConsumerGroupStatus
	Cluster string
	Group   string
	Showall bool
}
type RequestConsumerDrop struct {
	Result  chan protocol.StatusConstant
	Cluster string
	Group   string
}

func NewOffsetStorage(app *ApplicationContext) (*OffsetStorage, error) {
	storage := &OffsetStorage{
		app:            app,
		quit:           make(chan struct{}),
		offsetChannel:  make(chan *protocol.PartitionOffset, 10000),
		requestChannel: make(chan interface{}),
		offsets:        make(map[string]*ClusterOffsets),
	}

	if app.Config.General.GroupBlacklist != "" {
		re, err := regexp.Compile(app.Config.General.GroupBlacklist)
		if err != nil {
			return nil, err
		}
		storage.groupBlacklist = re
	}

	if app.Config.General.GroupWhitelist != "" {
		re, err := regexp.Compile(app.Config.General.GroupWhitelist)
		if err != nil {
			return nil, err
		}
		storage.groupWhitelist = re
	}

	for cluster, _ := range app.Config.Kafka {
		storage.offsets[cluster] = &ClusterOffsets{
			broker:       make(map[string][]*BrokerOffset),
			consumer:     make(map[string]map[string][]*ring.Ring),
			brokerLock:   &sync.RWMutex{},
			consumerLock: &sync.RWMutex{},
		}
	}

	go func() {
		for {
			select {
			case o := <-storage.offsetChannel:
				if o.Group == "" {
					go storage.addBrokerOffset(o)
				} else {
					go storage.addConsumerOffset(o)
				}
			case r := <-storage.requestChannel:
				switch r.(type) {
				case *RequestConsumerList:
					request, _ := r.(*RequestConsumerList)
					go storage.requestConsumerList(request)
				case *RequestTopicList:
					request, _ := r.(*RequestTopicList)
					go storage.requestTopicList(request)
				case *RequestOffsets:
					request, _ := r.(*RequestOffsets)
					go storage.requestOffsets(request)
				case *RequestConsumerStatus:
					request, _ := r.(*RequestConsumerStatus)
					go storage.evaluateGroup(request.Cluster, request.Group, request.Result, request.Showall)
				case *RequestConsumerDrop:
					request, _ := r.(*RequestConsumerDrop)
					go storage.dropGroup(request.Cluster, request.Group, request.Result)
				default:
					// Silently drop unknown requests
				}
			case <-storage.quit:
				return
			}
		}
	}()

	return storage, nil
}

func (storage *OffsetStorage) addBrokerOffset(offset *protocol.PartitionOffset) {
	clusterMap, ok := storage.offsets[offset.Cluster]
	if !ok {
		// Ignore offsets for clusters that we don't know about - should never happen anyways
		return
	}

	clusterMap.brokerLock.Lock()
	topicList, ok := clusterMap.broker[offset.Topic]
	if !ok {
		clusterMap.broker[offset.Topic] = make([]*BrokerOffset, offset.TopicPartitionCount)
		topicList = clusterMap.broker[offset.Topic]
	}
	if offset.TopicPartitionCount >= len(topicList) {
		// The partition count has increased. Append enough extra partitions to our slice
		for i := len(topicList); i < offset.TopicPartitionCount; i++ {
			topicList = append(topicList, nil)
		}
	}

	partitionEntry := topicList[offset.Partition]
	if partitionEntry == nil {
		topicList[offset.Partition] = &BrokerOffset{
			Offset:    offset.Offset,
			Timestamp: offset.Timestamp,
		}
		partitionEntry = topicList[offset.Partition]
	} else {
		partitionEntry.Offset = offset.Offset
		partitionEntry.Timestamp = offset.Timestamp
	}

	clusterMap.brokerLock.Unlock()
}

func (storage *OffsetStorage) addConsumerOffset(offset *protocol.PartitionOffset) {
	// Ignore offsets for clusters that we don't know about - should never happen anyways
	clusterOffsets, ok := storage.offsets[offset.Cluster]
	if !ok {
		return
	}

	// Ignore groups that are out of filter bounds
	if !storage.AcceptConsumerGroup(offset.Group) {
		log.Debugf("Dropped offset (black/white list): cluster=%s topic=%s partition=%v group=%s timestamp=%v offset=%v",
			offset.Cluster, offset.Topic, offset.Partition, offset.Group, offset.Timestamp, offset.Offset)
		return
	}

	// Get broker partition count and offset for this topic and partition first
	clusterOffsets.brokerLock.RLock()
	topicPartitionList, ok := clusterOffsets.broker[offset.Topic]
	if !ok {
		// We don't know about this topic from the brokers yet - skip consumer offsets for now
		clusterOffsets.brokerLock.RUnlock()
		log.Debugf("Dropped offset (no topic): cluster=%s topic=%s partition=%v group=%s timestamp=%v offset=%v",
			offset.Cluster, offset.Topic, offset.Partition, offset.Group, offset.Timestamp, offset.Offset)
		return
	}
	if offset.Partition < 0 {
		// This should never happen, but if it does, log an warning with the offset information for review
		log.Warnf("Got a negative partition ID: cluster=%s topic=%s partition=%v group=%s timestamp=%v offset=%v",
			offset.Cluster, offset.Topic, offset.Partition, offset.Group, offset.Timestamp, offset.Offset)
		clusterOffsets.brokerLock.RUnlock()
		return
	}
	if offset.Partition >= int32(len(topicPartitionList)) {
		// We know about the topic, but partitions have been expanded and we haven't seen that from the broker yet
		clusterOffsets.brokerLock.RUnlock()
		log.Debugf("Dropped offset (expanded): cluster=%s topic=%s partition=%v group=%s timestamp=%v offset=%v",
			offset.Cluster, offset.Topic, offset.Partition, offset.Group, offset.Timestamp, offset.Offset)
		return
	}
	if topicPartitionList[offset.Partition] == nil {
		// We know about the topic and partition, but we haven't actually gotten the broker offset yet
		clusterOffsets.brokerLock.RUnlock()
		log.Debugf("Dropped offset (broker offset): cluster=%s topic=%s partition=%v group=%s timestamp=%v offset=%v",
			offset.Cluster, offset.Topic, offset.Partition, offset.Group, offset.Timestamp, offset.Offset)
		return
	}
	brokerOffset := topicPartitionList[offset.Partition].Offset
	partitionCount := len(topicPartitionList)
	clusterOffsets.brokerLock.RUnlock()

	clusterOffsets.consumerLock.Lock()
	consumerMap, ok := clusterOffsets.consumer[offset.Group]
	if !ok {
		clusterOffsets.consumer[offset.Group] = make(map[string][]*ring.Ring)
		consumerMap = clusterOffsets.consumer[offset.Group]
	}
	consumerTopicMap, ok := consumerMap[offset.Topic]
	if !ok {
		consumerMap[offset.Topic] = make([]*ring.Ring, partitionCount)
		consumerTopicMap = consumerMap[offset.Topic]
	}
	if int(offset.Partition) >= len(consumerTopicMap) {
		// The partition count must have increased. Append enough extra partitions to our slice
		for i := len(consumerTopicMap); i < partitionCount; i++ {
			consumerTopicMap = append(consumerTopicMap, nil)
		}
	}

	consumerPartitionRing := consumerTopicMap[offset.Partition]
	if consumerPartitionRing == nil {
		consumerTopicMap[offset.Partition] = ring.New(storage.app.Config.Lagcheck.Intervals)
		consumerPartitionRing = consumerTopicMap[offset.Partition]
	} else {
		lastOffset := consumerPartitionRing.Prev().Value.(*protocol.ConsumerOffset)
		timestampDifference := offset.Timestamp - lastOffset.Timestamp

		// Prevent old offset commits, but only if the offsets don't advance (because of artifical commits below)
		if (timestampDifference <= 0) && (offset.Offset <= lastOffset.Offset) {
			clusterOffsets.consumerLock.Unlock()
			log.Debugf("Dropped offset (noadvance): cluster=%s topic=%s partition=%v group=%s timestamp=%v offset=%v tsdiff=%v lag=%v",
				offset.Cluster, offset.Topic, offset.Partition, offset.Group, offset.Timestamp, offset.Offset,
				timestampDifference, brokerOffset-offset.Offset)
			return
		}

		// Prevent new commits that are too fast (less than the min-distance config) if the last offset was not artificial
		if (!lastOffset.Artificial) && (timestampDifference >= 0) && (timestampDifference < (storage.app.Config.Lagcheck.MinDistance * 1000)) {
			// Store the current offset before dropping the ConsumerOffset.
			// This might be the last offset we receive for a while, and it can help us decide if the consumer is STOPPED because
			// it has processed all messages.
			lastOffset.MaxOffset = offset.Offset
			clusterOffsets.consumerLock.Unlock()
			log.Debugf("Dropped offset (mindistance): cluster=%s topic=%s partition=%v group=%s timestamp=%v offset=%v tsdiff=%v lag=%v",
				offset.Cluster, offset.Topic, offset.Partition, offset.Group, offset.Timestamp, offset.Offset,
				timestampDifference, brokerOffset-offset.Offset)
			return
		}
	}

	// Calculate the lag against the brokerOffset
	partitionLag := brokerOffset - offset.Offset
	if partitionLag < 0 {
		// Little bit of a hack - because we only get broker offsets periodically, it's possible the consumer offset could be ahead of where we think the broker
		// is. In this case, just mark it as zero lag.
		partitionLag = 0
	}

	// Update or create the ring value at the current pointer
	if consumerPartitionRing.Value == nil {
		consumerPartitionRing.Value = &protocol.ConsumerOffset{
			Offset:     offset.Offset,
			MaxOffset:  offset.Offset,
			Timestamp:  offset.Timestamp,
			Lag:        partitionLag,
			Artificial: false,
		}
	} else {
		ringval, _ := consumerPartitionRing.Value.(*protocol.ConsumerOffset)
		ringval.Offset = offset.Offset
		ringval.MaxOffset = offset.Offset
		ringval.Timestamp = offset.Timestamp
		ringval.Lag = partitionLag
		ringval.Artificial = false
	}

	log.Tracef("Commit offset: cluster=%s topic=%s partition=%v group=%s timestamp=%v offset=%v lag=%v",
		offset.Cluster, offset.Topic, offset.Partition, offset.Group, offset.Timestamp, offset.Offset,
		partitionLag)


	// Advance the ring pointer
	consumerTopicMap[offset.Partition] = consumerTopicMap[offset.Partition].Next()
	clusterOffsets.consumerLock.Unlock()
}

func (storage *OffsetStorage) Stop() {
	close(storage.quit)
}

func (storage *OffsetStorage) dropGroup(cluster string, group string, resultChannel chan protocol.StatusConstant) {
	storage.offsets[cluster].consumerLock.Lock()

	if _, ok := storage.offsets[cluster].consumer[group]; ok {
		log.Infof("Removing group %s from cluster %s by request", group, cluster)
		delete(storage.offsets[cluster].consumer, group)
		resultChannel <- protocol.StatusOK
	} else {
		resultChannel <- protocol.StatusNotFound
	}

	storage.offsets[cluster].consumerLock.Unlock()
}

// Evaluate a consumer group based on specific rules about lag
// Rule 1:  If over the stored period, the lag is ever zero for the partition, the period is OK
// Rule 2:  If the consumer offset does not change, and the lag is non-zero, it's an error (partition is stalled)
// Rule 3:  If the consumer offsets are moving, but the lag is consistently increasing, it's a warning (consumer is slow)
// Rule 4:  If the difference between now and the last offset timestamp is greater than the difference between the last and first offset timestamps, the
//          consumer has stopped committing offsets for that partition (error), unless
// Rule 5:  If the lag is -1, this is a special value that means there is no broker offset yet. Consider it good (will get caught in the next refresh of topics)
// Rule 6:  If the consumer offset decreases from one interval to the next the partition is marked as a rewind (error)
func (storage *OffsetStorage) evaluateGroup(cluster string, group string, resultChannel chan *protocol.ConsumerGroupStatus, showall bool) {
	status := &protocol.ConsumerGroupStatus{
		Cluster:    cluster,
		Group:      group,
		Status:     protocol.StatusNotFound,
		Complete:   true,
		Partitions: make([]*protocol.PartitionStatus, 0),
		Maxlag:     nil,
		TotalLag:   0,
	}

	// Make sure the cluster exists
	clusterMap, ok := storage.offsets[cluster]
	if !ok {
		resultChannel <- status
		return
	}

	// Make sure the group even exists
	clusterMap.consumerLock.Lock()
	consumerMap, ok := clusterMap.consumer[group]
	if !ok {
		clusterMap.consumerLock.Unlock()
		resultChannel <- status
		return
	}

	// Scan the offsets table once and store all the offsets for the group locally
	status.Status = protocol.StatusOK
	offsetList := make(map[string][][]protocol.ConsumerOffset, len(consumerMap))
	var youngestOffset int64
	for topic, partitions := range consumerMap {
		offsetList[topic] = make([][]protocol.ConsumerOffset, len(partitions))
		for partition, offsetRing := range partitions {
			status.TotalPartitions += 1

			// If we don't have our ring full yet, make sure we let the caller know
			if (offsetRing == nil) || (offsetRing.Value == nil) {
				status.Complete = false
				continue
			}

			// Add an artificial offset commit if the consumer has no lag against the current broker offset	AND if the distance away from the
			// last offset timestamp is outside the MinDistance threshold
			lastOffset := offsetRing.Prev().Value.(*protocol.ConsumerOffset)
<<<<<<< HEAD
			if lastOffset.MaxOffset >= clusterMap.broker[topic][partition].Offset {
=======
			timestampDifference := (time.Now().Unix() * 1000) - lastOffset.Timestamp
			if lastOffset.MaxOffset >= clusterMap.broker[topic][partition].Offset && (timestampDifference >= (storage.app.Config.Lagcheck.MinDistance * 1000)) {
>>>>>>> d2c71bc6
				ringval, _ := offsetRing.Value.(*protocol.ConsumerOffset)
				ringval.Offset = lastOffset.Offset
				ringval.MaxOffset = lastOffset.MaxOffset
				ringval.Timestamp = time.Now().Unix() * 1000
				ringval.Lag = 0
				ringval.Artificial = true
				partitions[partition] = partitions[partition].Next()

				log.Tracef("Artificial offset: cluster=%s topic=%s partition=%v group=%s timestamp=%v offset=%v max_offset=%v lag=0",
					cluster, topic, partition, group, ringval.Timestamp, lastOffset.Offset, lastOffset.MaxOffset)
			}

			// Pull out the offsets once so we can unlock the map
			offsetList[topic][partition] = make([]protocol.ConsumerOffset, storage.app.Config.Lagcheck.Intervals)
			partitionMap := offsetList[topic][partition]
			idx := -1
			partitions[partition].Do(func(val interface{}) {
				idx += 1
				ptr, _ := val.(*protocol.ConsumerOffset)
				partitionMap[idx] = *ptr

				// Track the youngest offset we have found to check expiration
				if partitionMap[idx].Timestamp > youngestOffset {
					youngestOffset = partitionMap[idx].Timestamp
				}
			})
		}
	}

	// If the youngest offset is earlier than our expiration window, flush the group
	if (youngestOffset > 0) && (youngestOffset < ((time.Now().Unix() - storage.app.Config.Lagcheck.ExpireGroup) * 1000)) {
		log.Infof("Removing expired group %s from cluster %s", group, cluster)
		delete(clusterMap.consumer, group)
		clusterMap.consumerLock.Unlock()

		// Return the group as a 404
		status.Status = protocol.StatusNotFound
		resultChannel <- status
		return
	}
	clusterMap.consumerLock.Unlock()

	var maxlag int64
	for topic, partitions := range offsetList {
		for partition, offsets := range partitions {
			// Skip partitions we're missing offsets for
			if len(offsets) == 0 {
				continue
			}
			maxidx := len(offsets) - 1
			firstOffset := offsets[0]
			lastOffset := offsets[maxidx]

			// Rule 5 - we're missing broker offsets so we're not complete yet
			if firstOffset.Lag == -1 {
				status.Complete = false
				continue
			}

			// We may always add this partition, so create it once
			thispart := &protocol.PartitionStatus{
				Topic:     topic,
				Partition: int32(partition),
				Status:    protocol.StatusOK,
				Start:     firstOffset,
				End:       lastOffset,
			}

			// Check if this partition is the one with the most lag currently
			if lastOffset.Lag > maxlag {
				status.Maxlag = thispart
				maxlag = lastOffset.Lag
			}
			status.TotalLag += uint64(lastOffset.Lag)

			// Rule 4 - Offsets haven't been committed in a while
			if ((time.Now().Unix() * 1000) - lastOffset.Timestamp) > (lastOffset.Timestamp - firstOffset.Timestamp) {
				status.Status = protocol.StatusError
				thispart.Status = protocol.StatusStop
				status.Partitions = append(status.Partitions, thispart)
				continue
			}

			// Rule 6 - Did the consumer offsets rewind at any point?
			// We check this first because we always want to know about a rewind - it's bad behavior
			for i := 1; i <= maxidx; i++ {
				if offsets[i].Offset < offsets[i-1].Offset {
					status.Status = protocol.StatusError
					thispart.Status = protocol.StatusRewind
					status.Partitions = append(status.Partitions, thispart)
					continue
				}
			}

			// Rule 1
			if lastOffset.Lag == 0 {
				if showall {
					status.Partitions = append(status.Partitions, thispart)
				}
				continue
			}
			if lastOffset.Offset == firstOffset.Offset {
				// Rule 1
				if firstOffset.Lag == 0 {
					if showall {
						status.Partitions = append(status.Partitions, thispart)
					}
					continue
				}

				// Rule 2
				status.Status = protocol.StatusError
				thispart.Status = protocol.StatusStall
			} else {
				// Rule 1 passes, or shortcut a full check on Rule 3 if we can
				if (firstOffset.Lag == 0) || (lastOffset.Lag <= firstOffset.Lag) {
					if showall {
						status.Partitions = append(status.Partitions, thispart)
					}
					continue
				}

				lagDropped := false
				for i := 0; i <= maxidx; i++ {
					// Rule 1 passes or Rule 3 is shortcut (lag dropped somewhere in the period)
					if (offsets[i].Lag == 0) || ((i > 0) && (offsets[i].Lag < offsets[i-1].Lag)) {
						lagDropped = true
						break
					}
				}

				if !lagDropped {
					// Rule 3
					if status.Status == protocol.StatusOK {
						status.Status = protocol.StatusWarning
					}
					thispart.Status = protocol.StatusWarning
				}
			}

			// Always add the partition if it's not OK
			if (thispart.Status != protocol.StatusOK) || showall {
				status.Partitions = append(status.Partitions, thispart)
			}
		}
	}
	resultChannel <- status
}

func (storage *OffsetStorage) requestClusterList(request *RequestClusterList) {
	clusterList := make([]string, len(storage.offsets))
	i := 0
	for group, _ := range storage.offsets {
		clusterList[i] = group
		i += 1
	}

	request.Result <- clusterList
}

func (storage *OffsetStorage) requestConsumerList(request *RequestConsumerList) {
	if _, ok := storage.offsets[request.Cluster]; !ok {
		request.Result <- make([]string, 0)
		return
	}

	storage.offsets[request.Cluster].consumerLock.RLock()
	consumerList := make([]string, len(storage.offsets[request.Cluster].consumer))
	i := 0
	for group := range storage.offsets[request.Cluster].consumer {
		consumerList[i] = group
		i += 1
	}
	storage.offsets[request.Cluster].consumerLock.RUnlock()

	request.Result <- consumerList
}

func (storage *OffsetStorage) requestTopicList(request *RequestTopicList) {
	if _, ok := storage.offsets[request.Cluster]; !ok {
		request.Result <- &ResponseTopicList{Error: true}
		return
	}

	response := &ResponseTopicList{Error: false}
	if request.Group == "" {
		storage.offsets[request.Cluster].brokerLock.RLock()
		response.TopicList = make([]string, len(storage.offsets[request.Cluster].broker))
		i := 0
		for topic := range storage.offsets[request.Cluster].broker {
			response.TopicList[i] = topic
			i += 1
		}
		storage.offsets[request.Cluster].brokerLock.RUnlock()
	} else {
		storage.offsets[request.Cluster].consumerLock.RLock()
		if _, ok := storage.offsets[request.Cluster].consumer[request.Group]; ok {
			response.TopicList = make([]string, len(storage.offsets[request.Cluster].consumer[request.Group]))
			i := 0
			for topic := range storage.offsets[request.Cluster].consumer[request.Group] {
				response.TopicList[i] = topic
				i += 1
			}
		} else {
			response.Error = true
		}
		storage.offsets[request.Cluster].consumerLock.RUnlock()
	}
	request.Result <- response
}

func (storage *OffsetStorage) requestOffsets(request *RequestOffsets) {
	if _, ok := storage.offsets[request.Cluster]; !ok {
		request.Result <- &ResponseOffsets{ErrorTopic: true, ErrorGroup: true}
		return
	}

	response := &ResponseOffsets{ErrorGroup: false, ErrorTopic: false}
	if request.Group == "" {
		storage.offsets[request.Cluster].brokerLock.RLock()
		if _, ok := storage.offsets[request.Cluster].broker[request.Topic]; ok {
			response.OffsetList = make([]int64, len(storage.offsets[request.Cluster].broker[request.Topic]))
			for partition, offset := range storage.offsets[request.Cluster].broker[request.Topic] {
				if offset == nil {
					response.OffsetList[partition] = -1
				} else {
					response.OffsetList[partition] = offset.Offset
				}
			}
		} else {
			response.ErrorTopic = true
		}
		storage.offsets[request.Cluster].brokerLock.RUnlock()
	} else {
		storage.offsets[request.Cluster].consumerLock.RLock()
		if _, ok := storage.offsets[request.Cluster].consumer[request.Group]; ok {
			if _, ok := storage.offsets[request.Cluster].consumer[request.Group][request.Topic]; ok {
				response.OffsetList = make([]int64, len(storage.offsets[request.Cluster].consumer[request.Group][request.Topic]))
				for partition, oring := range storage.offsets[request.Cluster].consumer[request.Group][request.Topic] {
					if oring == nil {
						response.OffsetList[partition] = -1
					} else {
						offset, _ := oring.Prev().Value.(*protocol.ConsumerOffset)
						if offset == nil {
							response.OffsetList[partition] = -1
						} else {
							response.OffsetList[partition] = offset.Offset
						}
					}
				}
			} else {
				response.ErrorTopic = true
			}
		} else {
			response.ErrorGroup = true
		}
		storage.offsets[request.Cluster].consumerLock.RUnlock()
	}
	request.Result <- response
}

func (storage *OffsetStorage) debugPrintGroup(cluster string, group string) {
	// Make sure the cluster exists
	clusterMap, ok := storage.offsets[cluster]
	if !ok {
		log.Debugf("Detail cluster=%s,group=%s: No Cluster", cluster, group)
		return
	}

	// Make sure the group even exists
	clusterMap.consumerLock.RLock()
	consumerMap, ok := clusterMap.consumer[group]
	if !ok {
		clusterMap.consumerLock.RUnlock()
		log.Debugf("Detail cluster=%s,group=%s: No Group", cluster, group)
		return
	}

	// Scan the offsets table and print all partitions (full ring) for the group
	for topic, partitions := range consumerMap {
		for partition, offsetRing := range partitions {
			if (offsetRing == nil) || (offsetRing.Value == nil) {
				log.Debugf("Detail cluster=%s,group=%s,topic=%s,partition=%v: No Ring", cluster, group, topic, partition)
				continue
			}

			// Pull out the offsets once so we can unlock the map
			ringStr := ""
			offsetRing.Do(func(val interface{}) {
				if val == nil {
					ringStr += "(),"
				} else {
					ptr, _ := val.(*protocol.ConsumerOffset)
					ringStr += fmt.Sprintf("(%v,%v,%v,%v)", ptr.Timestamp, ptr.Offset, ptr.Lag, ptr.Artificial)
				}
			})
			log.Debugf("Detail cluster=%s,group=%s,topic=%s,partition=%v: %s", cluster, group, topic, partition, ringStr)
		}
	}
	clusterMap.consumerLock.RUnlock()
}

func (storage *OffsetStorage) AcceptConsumerGroup(group string) bool {
	// First check to make sure group is in the whitelist
	if (storage.groupWhitelist != nil) && !storage.groupWhitelist.MatchString(group) {
		return false;
	}

	// The group is in the whitelist (or there is not whitelist).  Now check the blacklist
	if (storage.groupBlacklist != nil) && storage.groupBlacklist.MatchString(group) {
		return false;
	}

	// good to go
	return true;
}<|MERGE_RESOLUTION|>--- conflicted
+++ resolved
@@ -316,7 +316,6 @@
 		offset.Cluster, offset.Topic, offset.Partition, offset.Group, offset.Timestamp, offset.Offset,
 		partitionLag)
 
-
 	// Advance the ring pointer
 	consumerTopicMap[offset.Partition] = consumerTopicMap[offset.Partition].Next()
 	clusterOffsets.consumerLock.Unlock()
@@ -393,12 +392,8 @@
 			// Add an artificial offset commit if the consumer has no lag against the current broker offset	AND if the distance away from the
 			// last offset timestamp is outside the MinDistance threshold
 			lastOffset := offsetRing.Prev().Value.(*protocol.ConsumerOffset)
-<<<<<<< HEAD
-			if lastOffset.MaxOffset >= clusterMap.broker[topic][partition].Offset {
-=======
 			timestampDifference := (time.Now().Unix() * 1000) - lastOffset.Timestamp
 			if lastOffset.MaxOffset >= clusterMap.broker[topic][partition].Offset && (timestampDifference >= (storage.app.Config.Lagcheck.MinDistance * 1000)) {
->>>>>>> d2c71bc6
 				ringval, _ := offsetRing.Value.(*protocol.ConsumerOffset)
 				ringval.Offset = lastOffset.Offset
 				ringval.MaxOffset = lastOffset.MaxOffset
@@ -704,14 +699,14 @@
 func (storage *OffsetStorage) AcceptConsumerGroup(group string) bool {
 	// First check to make sure group is in the whitelist
 	if (storage.groupWhitelist != nil) && !storage.groupWhitelist.MatchString(group) {
-		return false;
+		return false
 	}
 
 	// The group is in the whitelist (or there is not whitelist).  Now check the blacklist
 	if (storage.groupBlacklist != nil) && storage.groupBlacklist.MatchString(group) {
-		return false;
+		return false
 	}
 
 	// good to go
-	return true;
+	return true
 }