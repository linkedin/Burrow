/* Copyright 2015 LinkedIn Corp. Licensed under the Apache License, Version
 * 2.0 (the "License"); you may not use this file except in compliance with
 * the License. You may obtain a copy of the License at
 * http://www.apache.org/licenses/LICENSE-2.0
 *
 * Unless required by applicable law or agreed to in writing, software
 * distributed under the License is distributed on an "AS IS" BASIS,
 * WITHOUT WARRANTIES OR CONDITIONS OF ANY KIND, either express or implied.
 */

package main

import (
	"container/ring"
	"fmt"
	log "github.com/cihub/seelog"
	"github.com/linkedin/Burrow/protocol"
	"regexp"
	"sync"
	"time"
)

type OffsetStorage struct {
	app            *ApplicationContext
	quit           chan struct{}
	offsetChannel  chan *protocol.PartitionOffset
	requestChannel chan interface{}
	offsets        map[string]*ClusterOffsets
	groupBlacklist *regexp.Regexp
	groupWhitelist *regexp.Regexp
}

type BrokerOffset struct {
	Offset    int64
	Timestamp int64
}

type ClusterOffsets struct {
	broker       map[string][]*BrokerOffset
	consumer     map[string]map[string][]*ring.Ring
	brokerLock   *sync.RWMutex
	consumerLock *sync.RWMutex
}

type ResponseTopicList struct {
	TopicList []string
	Error     bool
}
type ResponseOffsets struct {
	OffsetList []int64
	ErrorGroup bool
	ErrorTopic bool
}
type RequestClusterList struct {
	Result chan []string
}
type RequestConsumerList struct {
	Result  chan []string
	Cluster string
}
type RequestTopicList struct {
	Result  chan *ResponseTopicList
	Cluster string
	Group   string
}
type RequestOffsets struct {
	Result  chan *ResponseOffsets
	Cluster string
	Topic   string
	Group   string
}
type RequestConsumerStatus struct {
	Result  chan *protocol.ConsumerGroupStatus
	Cluster string
	Group   string
	Showall bool
}
type RequestConsumerDrop struct {
	Result  chan protocol.StatusConstant
	Cluster string
	Group   string
}

func NewOffsetStorage(app *ApplicationContext) (*OffsetStorage, error) {
	storage := &OffsetStorage{
		app:            app,
		quit:           make(chan struct{}),
		offsetChannel:  make(chan *protocol.PartitionOffset, 10000),
		requestChannel: make(chan interface{}),
		offsets:        make(map[string]*ClusterOffsets),
	}

	if app.Config.General.GroupBlacklist != "" {
		re, err := regexp.Compile(app.Config.General.GroupBlacklist)
		if err != nil {
			return nil, err
		}
		storage.groupBlacklist = re
	}

	if app.Config.General.GroupWhitelist != "" {
		re, err := regexp.Compile(app.Config.General.GroupWhitelist)
		if err != nil {
			return nil, err
		}
		storage.groupWhitelist = re
	}

	for cluster, _ := range app.Config.Kafka {
		storage.offsets[cluster] = &ClusterOffsets{
			broker:       make(map[string][]*BrokerOffset),
			consumer:     make(map[string]map[string][]*ring.Ring),
			brokerLock:   &sync.RWMutex{},
			consumerLock: &sync.RWMutex{},
		}
	}

	go func() {
		for {
			select {
			case o := <-storage.offsetChannel:
				if o.Group == "" {
					go storage.addBrokerOffset(o)
				} else {
					go storage.addConsumerOffset(o)
				}
			case r := <-storage.requestChannel:
				switch r.(type) {
				case *RequestConsumerList:
					request, _ := r.(*RequestConsumerList)
					go storage.requestConsumerList(request)
				case *RequestTopicList:
					request, _ := r.(*RequestTopicList)
					go storage.requestTopicList(request)
				case *RequestOffsets:
					request, _ := r.(*RequestOffsets)
					go storage.requestOffsets(request)
				case *RequestConsumerStatus:
					request, _ := r.(*RequestConsumerStatus)
					go storage.evaluateGroup(request.Cluster, request.Group, request.Result, request.Showall)
				case *RequestConsumerDrop:
					request, _ := r.(*RequestConsumerDrop)
					go storage.dropGroup(request.Cluster, request.Group, request.Result)
				default:
					// Silently drop unknown requests
				}
			case <-storage.quit:
				return
			}
		}
	}()

	return storage, nil
}

func (storage *OffsetStorage) addBrokerOffset(offset *protocol.PartitionOffset) {
	clusterMap, ok := storage.offsets[offset.Cluster]
	if !ok {
		// Ignore offsets for clusters that we don't know about - should never happen anyways
		return
	}

	clusterMap.brokerLock.Lock()
	topicList, ok := clusterMap.broker[offset.Topic]
	if !ok {
		clusterMap.broker[offset.Topic] = make([]*BrokerOffset, offset.TopicPartitionCount)
		topicList = clusterMap.broker[offset.Topic]
	}
	if offset.TopicPartitionCount >= len(topicList) {
		// The partition count has increased. Append enough extra partitions to our slice
		for i := len(topicList); i < offset.TopicPartitionCount; i++ {
			topicList = append(topicList, nil)
		}
	}

	partitionEntry := topicList[offset.Partition]
	if partitionEntry == nil {
		topicList[offset.Partition] = &BrokerOffset{
			Offset:    offset.Offset,
			Timestamp: offset.Timestamp,
		}
		partitionEntry = topicList[offset.Partition]
	} else {
		partitionEntry.Offset = offset.Offset
		partitionEntry.Timestamp = offset.Timestamp
	}

	clusterMap.brokerLock.Unlock()
}

func (storage *OffsetStorage) addConsumerOffset(offset *protocol.PartitionOffset) {
	// Ignore offsets for clusters that we don't know about - should never happen anyways
	clusterOffsets, ok := storage.offsets[offset.Cluster]
	if !ok {
		return
	}

	// Ignore groups that are out of filter bounds
	if !storage.AcceptConsumerGroup(offset.Group) {
		log.Debugf("Dropped offset (black/white list): cluster=%s topic=%s partition=%v group=%s timestamp=%v offset=%v",
			offset.Cluster, offset.Topic, offset.Partition, offset.Group, offset.Timestamp, offset.Offset)
		return
	}

	// Get broker partition count and offset for this topic and partition first
	clusterOffsets.brokerLock.RLock()
	topicPartitionList, ok := clusterOffsets.broker[offset.Topic]
	if !ok {
		// We don't know about this topic from the brokers yet - skip consumer offsets for now
		clusterOffsets.brokerLock.RUnlock()
		log.Debugf("Dropped offset (no topic): cluster=%s topic=%s partition=%v group=%s timestamp=%v offset=%v",
			offset.Cluster, offset.Topic, offset.Partition, offset.Group, offset.Timestamp, offset.Offset)
		return
	}
	if offset.Partition < 0 {
		// This should never happen, but if it does, log an warning with the offset information for review
		log.Warnf("Got a negative partition ID: cluster=%s topic=%s partition=%v group=%s timestamp=%v offset=%v",
			offset.Cluster, offset.Topic, offset.Partition, offset.Group, offset.Timestamp, offset.Offset)
		clusterOffsets.brokerLock.RUnlock()
		return
	}
	if offset.Partition >= int32(len(topicPartitionList)) {
		// We know about the topic, but partitions have been expanded and we haven't seen that from the broker yet
		clusterOffsets.brokerLock.RUnlock()
		log.Debugf("Dropped offset (expanded): cluster=%s topic=%s partition=%v group=%s timestamp=%v offset=%v",
			offset.Cluster, offset.Topic, offset.Partition, offset.Group, offset.Timestamp, offset.Offset)
		return
	}
	if topicPartitionList[offset.Partition] == nil {
		// We know about the topic and partition, but we haven't actually gotten the broker offset yet
		clusterOffsets.brokerLock.RUnlock()
		log.Debugf("Dropped offset (broker offset): cluster=%s topic=%s partition=%v group=%s timestamp=%v offset=%v",
			offset.Cluster, offset.Topic, offset.Partition, offset.Group, offset.Timestamp, offset.Offset)
		return
	}
	brokerOffset := topicPartitionList[offset.Partition].Offset
	partitionCount := len(topicPartitionList)
	clusterOffsets.brokerLock.RUnlock()

	clusterOffsets.consumerLock.Lock()
	consumerMap, ok := clusterOffsets.consumer[offset.Group]
	if !ok {
		clusterOffsets.consumer[offset.Group] = make(map[string][]*ring.Ring)
		consumerMap = clusterOffsets.consumer[offset.Group]
	}
	consumerTopicMap, ok := consumerMap[offset.Topic]
	if !ok {
		consumerMap[offset.Topic] = make([]*ring.Ring, partitionCount)
		consumerTopicMap = consumerMap[offset.Topic]
	}
	if int(offset.Partition) >= len(consumerTopicMap) {
		// The partition count must have increased. Append enough extra partitions to our slice
		for i := len(consumerTopicMap); i < partitionCount; i++ {
			consumerTopicMap = append(consumerTopicMap, nil)
		}
	}

	consumerPartitionRing := consumerTopicMap[offset.Partition]
	if consumerPartitionRing == nil {
		consumerTopicMap[offset.Partition] = ring.New(storage.app.Config.Lagcheck.Intervals)
		consumerPartitionRing = consumerTopicMap[offset.Partition]
	} else {
		lastOffset := consumerPartitionRing.Prev().Value.(*protocol.ConsumerOffset)
		timestampDifference := offset.Timestamp - lastOffset.Timestamp

		// Prevent old offset commits, but only if the offsets don't advance (because of artifical commits below)
		if (timestampDifference <= 0) && (offset.Offset <= lastOffset.Offset) {
			clusterOffsets.consumerLock.Unlock()
			log.Debugf("Dropped offset (noadvance): cluster=%s topic=%s partition=%v group=%s timestamp=%v offset=%v tsdiff=%v lag=%v",
				offset.Cluster, offset.Topic, offset.Partition, offset.Group, offset.Timestamp, offset.Offset,
				timestampDifference, brokerOffset-offset.Offset)
			return
		}

		// Prevent new commits that are too fast (less than the min-distance config) if the last offset was not artificial
		if (!lastOffset.Artificial) && (timestampDifference >= 0) && (timestampDifference < (storage.app.Config.Lagcheck.MinDistance * 1000)) {
			// Store the current offset before dropping the ConsumerOffset.
			// This might be the last offset we receive for a while, and it can help us decide if the consumer is STOPPED because
			// it has processed all messages.
			lastOffset.MaxOffset = offset.Offset
			clusterOffsets.consumerLock.Unlock()
			log.Debugf("Dropped offset (mindistance): cluster=%s topic=%s partition=%v group=%s timestamp=%v offset=%v tsdiff=%v lag=%v",
				offset.Cluster, offset.Topic, offset.Partition, offset.Group, offset.Timestamp, offset.Offset,
				timestampDifference, brokerOffset-offset.Offset)
			return
		}
	}

	// Calculate the lag against the brokerOffset
	partitionLag := brokerOffset - offset.Offset
	if partitionLag < 0 {
		// Little bit of a hack - because we only get broker offsets periodically, it's possible the consumer offset could be ahead of where we think the broker
		// is. In this case, just mark it as zero lag.
		partitionLag = 0
	}

	// Update or create the ring value at the current pointer
	if consumerPartitionRing.Value == nil {
		consumerPartitionRing.Value = &protocol.ConsumerOffset{
			Offset:     offset.Offset,
			MaxOffset:  offset.Offset,
			Timestamp:  offset.Timestamp,
			Lag:        partitionLag,
			Artificial: false,
		}
	} else {
		ringval, _ := consumerPartitionRing.Value.(*protocol.ConsumerOffset)
		ringval.Offset = offset.Offset
		ringval.MaxOffset = offset.Offset
		ringval.Timestamp = offset.Timestamp
		ringval.Lag = partitionLag
		ringval.Artificial = false
	}

	log.Tracef("Commit offset: cluster=%s topic=%s partition=%v group=%s timestamp=%v offset=%v lag=%v",
		offset.Cluster, offset.Topic, offset.Partition, offset.Group, offset.Timestamp, offset.Offset,
		partitionLag)


	// Advance the ring pointer
	consumerTopicMap[offset.Partition] = consumerTopicMap[offset.Partition].Next()
	clusterOffsets.consumerLock.Unlock()
}

func (storage *OffsetStorage) Stop() {
	close(storage.quit)
}

func (storage *OffsetStorage) dropGroup(cluster string, group string, resultChannel chan protocol.StatusConstant) {
	storage.offsets[cluster].consumerLock.Lock()

	if _, ok := storage.offsets[cluster].consumer[group]; ok {
		log.Infof("Removing group %s from cluster %s by request", group, cluster)
		delete(storage.offsets[cluster].consumer, group)
		resultChannel <- protocol.StatusOK
	} else {
		resultChannel <- protocol.StatusNotFound
	}

	storage.offsets[cluster].consumerLock.Unlock()
}

// Evaluate a consumer group based on specific rules about lag
// Rule 1:  If over the stored period, the lag is ever zero for the partition, the period is OK
// Rule 2:  If the consumer offset does not change, and the lag is non-zero, it's an error (partition is stalled)
// Rule 3:  If the consumer offsets are moving, but the lag is consistently increasing, it's a warning (consumer is slow)
// Rule 4:  If the difference between now and the last offset timestamp is greater than the difference between the last and first offset timestamps, the
//          consumer has stopped committing offsets for that partition (error), unless
// Rule 5:  If the lag is -1, this is a special value that means there is no broker offset yet. Consider it good (will get caught in the next refresh of topics)
// Rule 6:  If the consumer offset decreases from one interval to the next the partition is marked as a rewind (error)
func (storage *OffsetStorage) evaluateGroup(cluster string, group string, resultChannel chan *protocol.ConsumerGroupStatus, showall bool) {
	status := &protocol.ConsumerGroupStatus{
		Cluster:    cluster,
		Group:      group,
		Status:     protocol.StatusNotFound,
		Complete:   true,
		Partitions: make([]*protocol.PartitionStatus, 0),
		Maxlag:     nil,
		TotalLag:   0,
	}

	// Make sure the cluster exists
	clusterMap, ok := storage.offsets[cluster]
	if !ok {
		resultChannel <- status
		return
	}

	// Make sure the group even exists
	clusterMap.consumerLock.Lock()
	consumerMap, ok := clusterMap.consumer[group]
	if !ok {
		clusterMap.consumerLock.Unlock()
		resultChannel <- status
		return
	}

	// Scan the offsets table once and store all the offsets for the group locally
	status.Status = protocol.StatusOK
	offsetList := make(map[string][][]protocol.ConsumerOffset, len(consumerMap))
	var youngestOffset int64
	for topic, partitions := range consumerMap {
		offsetList[topic] = make([][]protocol.ConsumerOffset, len(partitions))
		for partition, offsetRing := range partitions {
			status.TotalPartitions += 1

			// If we don't have our ring full yet, make sure we let the caller know
			if (offsetRing == nil) || (offsetRing.Value == nil) {
				status.Complete = false
				continue
			}

			// Add an artificial offset commit if the consumer has no lag against the current broker offset	AND if the distance away from the
			// last offset timestamp is outside the MinDistance threshold
			lastOffset := offsetRing.Prev().Value.(*protocol.ConsumerOffset)
<<<<<<< HEAD
			timestampDifference := (time.Now().Unix() * 1000) - lastOffset.Timestamp
			if lastOffset.Offset >= clusterMap.broker[topic][partition].Offset && (timestampDifference >= (storage.app.Config.Lagcheck.MinDistance * 1000)) {
=======
			if lastOffset.MaxOffset >= clusterMap.broker[topic][partition].Offset {
>>>>>>> 08779680
				ringval, _ := offsetRing.Value.(*protocol.ConsumerOffset)
				ringval.Offset = lastOffset.Offset
				ringval.MaxOffset = lastOffset.MaxOffset
				ringval.Timestamp = time.Now().Unix() * 1000
				ringval.Lag = 0
				ringval.Artificial = true
				partitions[partition] = partitions[partition].Next()

				log.Tracef("Artificial offset: cluster=%s topic=%s partition=%v group=%s timestamp=%v offset=%v max_offset=%v lag=0",
					cluster, topic, partition, group, ringval.Timestamp, lastOffset.Offset, lastOffset.MaxOffset)
			}

			// Pull out the offsets once so we can unlock the map
			offsetList[topic][partition] = make([]protocol.ConsumerOffset, storage.app.Config.Lagcheck.Intervals)
			partitionMap := offsetList[topic][partition]
			idx := -1
			partitions[partition].Do(func(val interface{}) {
				idx += 1
				ptr, _ := val.(*protocol.ConsumerOffset)
				partitionMap[idx] = *ptr

				// Track the youngest offset we have found to check expiration
				if partitionMap[idx].Timestamp > youngestOffset {
					youngestOffset = partitionMap[idx].Timestamp
				}
			})
		}
	}

	// If the youngest offset is earlier than our expiration window, flush the group
	if (youngestOffset > 0) && (youngestOffset < ((time.Now().Unix() - storage.app.Config.Lagcheck.ExpireGroup) * 1000)) {
		log.Infof("Removing expired group %s from cluster %s", group, cluster)
		delete(clusterMap.consumer, group)
		clusterMap.consumerLock.Unlock()

		// Return the group as a 404
		status.Status = protocol.StatusNotFound
		resultChannel <- status
		return
	}
	clusterMap.consumerLock.Unlock()

	var maxlag int64
	for topic, partitions := range offsetList {
		for partition, offsets := range partitions {
			// Skip partitions we're missing offsets for
			if len(offsets) == 0 {
				continue
			}
			maxidx := len(offsets) - 1
			firstOffset := offsets[0]
			lastOffset := offsets[maxidx]

			// Rule 5 - we're missing broker offsets so we're not complete yet
			if firstOffset.Lag == -1 {
				status.Complete = false
				continue
			}

			// We may always add this partition, so create it once
			thispart := &protocol.PartitionStatus{
				Topic:     topic,
				Partition: int32(partition),
				Status:    protocol.StatusOK,
				Start:     firstOffset,
				End:       lastOffset,
			}

			// Check if this partition is the one with the most lag currently
			if lastOffset.Lag > maxlag {
				status.Maxlag = thispart
				maxlag = lastOffset.Lag
			}
			status.TotalLag += uint64(lastOffset.Lag)

			// Rule 4 - Offsets haven't been committed in a while
			if ((time.Now().Unix() * 1000) - lastOffset.Timestamp) > (lastOffset.Timestamp - firstOffset.Timestamp) {
				status.Status = protocol.StatusError
				thispart.Status = protocol.StatusStop
				status.Partitions = append(status.Partitions, thispart)
				continue
			}

			// Rule 6 - Did the consumer offsets rewind at any point?
			// We check this first because we always want to know about a rewind - it's bad behavior
			for i := 1; i <= maxidx; i++ {
				if offsets[i].Offset < offsets[i-1].Offset {
					status.Status = protocol.StatusError
					thispart.Status = protocol.StatusRewind
					status.Partitions = append(status.Partitions, thispart)
					continue
				}
			}

			// Rule 1
			if lastOffset.Lag == 0 {
				if showall {
					status.Partitions = append(status.Partitions, thispart)
				}
				continue
			}
			if lastOffset.Offset == firstOffset.Offset {
				// Rule 1
				if firstOffset.Lag == 0 {
					if showall {
						status.Partitions = append(status.Partitions, thispart)
					}
					continue
				}

				// Rule 2
				status.Status = protocol.StatusError
				thispart.Status = protocol.StatusStall
			} else {
				// Rule 1 passes, or shortcut a full check on Rule 3 if we can
				if (firstOffset.Lag == 0) || (lastOffset.Lag <= firstOffset.Lag) {
					if showall {
						status.Partitions = append(status.Partitions, thispart)
					}
					continue
				}

				lagDropped := false
				for i := 0; i <= maxidx; i++ {
					// Rule 1 passes or Rule 3 is shortcut (lag dropped somewhere in the period)
					if (offsets[i].Lag == 0) || ((i > 0) && (offsets[i].Lag < offsets[i-1].Lag)) {
						lagDropped = true
						break
					}
				}

				if !lagDropped {
					// Rule 3
					if status.Status == protocol.StatusOK {
						status.Status = protocol.StatusWarning
					}
					thispart.Status = protocol.StatusWarning
				}
			}

			// Always add the partition if it's not OK
			if (thispart.Status != protocol.StatusOK) || showall {
				status.Partitions = append(status.Partitions, thispart)
			}
		}
	}
	resultChannel <- status
}

func (storage *OffsetStorage) requestClusterList(request *RequestClusterList) {
	clusterList := make([]string, len(storage.offsets))
	i := 0
	for group, _ := range storage.offsets {
		clusterList[i] = group
		i += 1
	}

	request.Result <- clusterList
}

func (storage *OffsetStorage) requestConsumerList(request *RequestConsumerList) {
	if _, ok := storage.offsets[request.Cluster]; !ok {
		request.Result <- make([]string, 0)
		return
	}

	storage.offsets[request.Cluster].consumerLock.RLock()
	consumerList := make([]string, len(storage.offsets[request.Cluster].consumer))
	i := 0
	for group := range storage.offsets[request.Cluster].consumer {
		consumerList[i] = group
		i += 1
	}
	storage.offsets[request.Cluster].consumerLock.RUnlock()

	request.Result <- consumerList
}

func (storage *OffsetStorage) requestTopicList(request *RequestTopicList) {
	if _, ok := storage.offsets[request.Cluster]; !ok {
		request.Result <- &ResponseTopicList{Error: true}
		return
	}

	response := &ResponseTopicList{Error: false}
	if request.Group == "" {
		storage.offsets[request.Cluster].brokerLock.RLock()
		response.TopicList = make([]string, len(storage.offsets[request.Cluster].broker))
		i := 0
		for topic := range storage.offsets[request.Cluster].broker {
			response.TopicList[i] = topic
			i += 1
		}
		storage.offsets[request.Cluster].brokerLock.RUnlock()
	} else {
		storage.offsets[request.Cluster].consumerLock.RLock()
		if _, ok := storage.offsets[request.Cluster].consumer[request.Group]; ok {
			response.TopicList = make([]string, len(storage.offsets[request.Cluster].consumer[request.Group]))
			i := 0
			for topic := range storage.offsets[request.Cluster].consumer[request.Group] {
				response.TopicList[i] = topic
				i += 1
			}
		} else {
			response.Error = true
		}
		storage.offsets[request.Cluster].consumerLock.RUnlock()
	}
	request.Result <- response
}

func (storage *OffsetStorage) requestOffsets(request *RequestOffsets) {
	if _, ok := storage.offsets[request.Cluster]; !ok {
		request.Result <- &ResponseOffsets{ErrorTopic: true, ErrorGroup: true}
		return
	}

	response := &ResponseOffsets{ErrorGroup: false, ErrorTopic: false}
	if request.Group == "" {
		storage.offsets[request.Cluster].brokerLock.RLock()
		if _, ok := storage.offsets[request.Cluster].broker[request.Topic]; ok {
			response.OffsetList = make([]int64, len(storage.offsets[request.Cluster].broker[request.Topic]))
			for partition, offset := range storage.offsets[request.Cluster].broker[request.Topic] {
				if offset == nil {
					response.OffsetList[partition] = -1
				} else {
					response.OffsetList[partition] = offset.Offset
				}
			}
		} else {
			response.ErrorTopic = true
		}
		storage.offsets[request.Cluster].brokerLock.RUnlock()
	} else {
		storage.offsets[request.Cluster].consumerLock.RLock()
		if _, ok := storage.offsets[request.Cluster].consumer[request.Group]; ok {
			if _, ok := storage.offsets[request.Cluster].consumer[request.Group][request.Topic]; ok {
				response.OffsetList = make([]int64, len(storage.offsets[request.Cluster].consumer[request.Group][request.Topic]))
				for partition, oring := range storage.offsets[request.Cluster].consumer[request.Group][request.Topic] {
					if oring == nil {
						response.OffsetList[partition] = -1
					} else {
						offset, _ := oring.Prev().Value.(*protocol.ConsumerOffset)
						if offset == nil {
							response.OffsetList[partition] = -1
						} else {
							response.OffsetList[partition] = offset.Offset
						}
					}
				}
			} else {
				response.ErrorTopic = true
			}
		} else {
			response.ErrorGroup = true
		}
		storage.offsets[request.Cluster].consumerLock.RUnlock()
	}
	request.Result <- response
}

func (storage *OffsetStorage) debugPrintGroup(cluster string, group string) {
	// Make sure the cluster exists
	clusterMap, ok := storage.offsets[cluster]
	if !ok {
		log.Debugf("Detail cluster=%s,group=%s: No Cluster", cluster, group)
		return
	}

	// Make sure the group even exists
	clusterMap.consumerLock.RLock()
	consumerMap, ok := clusterMap.consumer[group]
	if !ok {
		clusterMap.consumerLock.RUnlock()
		log.Debugf("Detail cluster=%s,group=%s: No Group", cluster, group)
		return
	}

	// Scan the offsets table and print all partitions (full ring) for the group
	for topic, partitions := range consumerMap {
		for partition, offsetRing := range partitions {
			if (offsetRing == nil) || (offsetRing.Value == nil) {
				log.Debugf("Detail cluster=%s,group=%s,topic=%s,partition=%v: No Ring", cluster, group, topic, partition)
				continue
			}

			// Pull out the offsets once so we can unlock the map
			ringStr := ""
			offsetRing.Do(func(val interface{}) {
				if val == nil {
					ringStr += "(),"
				} else {
					ptr, _ := val.(*protocol.ConsumerOffset)
					ringStr += fmt.Sprintf("(%v,%v,%v,%v)", ptr.Timestamp, ptr.Offset, ptr.Lag, ptr.Artificial)
				}
			})
			log.Debugf("Detail cluster=%s,group=%s,topic=%s,partition=%v: %s", cluster, group, topic, partition, ringStr)
		}
	}
	clusterMap.consumerLock.RUnlock()
}

func (storage *OffsetStorage) AcceptConsumerGroup(group string) bool {
	// First check to make sure group is in the whitelist
	if (storage.groupWhitelist != nil) && !storage.groupWhitelist.MatchString(group) {
		return false;
	}

	// The group is in the whitelist (or there is not whitelist).  Now check the blacklist
	if (storage.groupBlacklist != nil) && storage.groupBlacklist.MatchString(group) {
		return false;
	}

	// good to go
	return true;
}<|MERGE_RESOLUTION|>--- conflicted
+++ resolved
@@ -393,12 +393,8 @@
 			// Add an artificial offset commit if the consumer has no lag against the current broker offset	AND if the distance away from the
 			// last offset timestamp is outside the MinDistance threshold
 			lastOffset := offsetRing.Prev().Value.(*protocol.ConsumerOffset)
-<<<<<<< HEAD
 			timestampDifference := (time.Now().Unix() * 1000) - lastOffset.Timestamp
-			if lastOffset.Offset >= clusterMap.broker[topic][partition].Offset && (timestampDifference >= (storage.app.Config.Lagcheck.MinDistance * 1000)) {
-=======
-			if lastOffset.MaxOffset >= clusterMap.broker[topic][partition].Offset {
->>>>>>> 08779680
+			if lastOffset.MaxOffset >= clusterMap.broker[topic][partition].Offset && (timestampDifference >= (storage.app.Config.Lagcheck.MinDistance * 1000)) {
 				ringval, _ := offsetRing.Value.(*protocol.ConsumerOffset)
 				ringval.Offset = lastOffset.Offset
 				ringval.MaxOffset = lastOffset.MaxOffset
