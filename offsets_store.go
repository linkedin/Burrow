--- conflicted
+++ resolved
@@ -385,12 +385,6 @@
 		for member, data := range groupsResponse.Groups[0].Members {
 			assignment, _ := data.GetMemberAssignment()
 			for topic, partitions := range assignment.Topics {
-<<<<<<< HEAD
-				groupTopicPartitionOwners[topic] = make(map[int32]string)
-				for _, partition := range partitions {
-					groupTopicPartitionOwners[topic][partition] = member + ":" + data.ClientHost
-				}
-=======
 				partitionOwners, ok := groupTopicPartitionOwners[topic]
 				if !ok {
 					partitionOwners = make(map[int32]string)
@@ -399,7 +393,6 @@
 					partitionOwners[partition] = member + ":" + data.ClientHost
 				}
 				groupTopicPartitionOwners[topic] = partitionOwners
->>>>>>> a8bd32b6
 			}
 		}
 	}
