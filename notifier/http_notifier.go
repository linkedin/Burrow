/* Copyright 2015 LinkedIn Corp. Licensed under the Apache License, Version
 * 2.0 (the "License"); you may not use this file except in compliance with
 * the License. You may obtain a copy of the License at
 * http://www.apache.org/licenses/LICENSE-2.0
 *
 * Unless required by applicable law or agreed to in writing, software
 * distributed under the License is distributed on an "AS IS" BASIS,
 * WITHOUT WARRANTIES OR CONDITIONS OF ANY KIND, either express or implied.
 */

package notifier

import (
	"bytes"
	"fmt"
	"io"
	"io/ioutil"
	"net/http"
	"text/template"
	"time"
<<<<<<< HEAD

	log "github.com/cihub/seelog"
	"github.com/linkedin/Burrow/protocol"
	"github.com/pborman/uuid"
)

type HttpNotifier struct {
	RequestOpen  HttpNotifierRequest
	RequestClose HttpNotifierRequest
	Threshold    int
	SendClose    bool
	Extras       map[string]string
	HttpClient   *http.Client
	groupIds     map[string]map[string]Event
}

type HttpNotifierRequest struct {
	Username     string
	Password     string
	AuthType     string
	Url          string
	TemplateFile string
	Method       string
	template     *template.Template
=======
	"fmt"
)

type HttpNotifier struct {
	RequestOpen        HttpNotifierRequest
	RequestClose       HttpNotifierRequest
	Threshold          int
	SendClose          bool
	Extras             map[string]string
	HttpClient         *http.Client
	groupIds           map[string]map[string]Event
>>>>>>> d2c71bc6
}

type HttpNotifierRequest struct {
	Url string
	TemplateFile string
	Method string
	template *template.Template
}

type Event struct {
	Id    string
	Start time.Time
}

func (notify *HttpNotifier) NotifierName() string {
	return "http-notify"
}

func (notifier *HttpNotifier) Notify(msg Message) error {
	// Helper functions for templates
	fmap := template.FuncMap{
		"jsonencoder":     templateJsonEncoder,
		"topicsbystatus":  classifyTopicsByStatus,
		"partitioncounts": templateCountPartitions,
		"add":             templateAdd,
		"minus":           templateMinus,
		"multiply":        templateMultiply,
		"divide":          templateDivide,
		"maxlag":          maxLagHelper,
	}

	err := notifier.RequestOpen.ensureTemplateCompiled("post", fmap)
	if err != nil {
		log.Criticalf("Cannot parse HTTP notifier open template: %v", err)
		return err
	}

	err = notifier.RequestClose.ensureTemplateCompiled("delete", fmap)
	if err != nil {
		log.Criticalf("Cannot parse HTTP notifier close template: %v", err)
		return err
	}

	if notifier.groupIds == nil {
		notifier.groupIds = make(map[string]map[string]Event)
	}

	return notifier.sendConsumerGroupStatusNotify(msg)
}

func (notifier *HttpNotifier) Ignore(msg Message) bool {
	return int(msg.Status) < notifier.Threshold
}

func (notifier *HttpNotifier) sendConsumerGroupStatusNotify(msg Message) error {
	// We only use IDs if we are sending deletes
	idStr := ""
	startTime := time.Now()
	if notifier.SendClose {
		if _, ok := notifier.groupIds[msg.Cluster]; !ok {
			// Create the cluster map
			notifier.groupIds[msg.Cluster] = make(map[string]Event)
		}
		if !notifier.Ignore(msg) {
			if _, ok := notifier.groupIds[msg.Cluster][msg.Group]; !ok {
				// Create Event and Id
				eventId := uuid.NewRandom()
				idStr = eventId.String()
				notifier.groupIds[msg.Cluster][msg.Group] = Event{
					Id:    idStr,
					Start: startTime,
				}
			} else {
				idStr = notifier.groupIds[msg.Cluster][msg.Group].Id
				startTime = notifier.groupIds[msg.Cluster][msg.Group].Start
			}
		}
	}

	if !notifier.Ignore(msg) {
		// NOTE - I'm leaving the JsonEncode item in here so as not to break compatibility. New helpers go in the FuncMap above
		err := notifier.RequestOpen.send(struct {
			Cluster    string
			Group      string
			Id         string
			Start      time.Time
			Extras     map[string]string
			Result     Message
			JsonEncode func(interface{}) string
		}{
			Cluster:    msg.Cluster,
			Group:      msg.Group,
			Id:         idStr,
			Start:      startTime,
			Extras:     notifier.Extras,
			Result:     msg,
			JsonEncode: templateJsonEncoder,
		}, notifier.HttpClient, fmt.Sprintf("open for group %s in cluster %s at severity %v (Id %s)", msg.Group, msg.Cluster, msg.Status, idStr))

		if err != nil {
			return err
		}
	}

	if notifier.SendClose && (msg.Status == protocol.StatusOK) {
		if _, ok := notifier.groupIds[msg.Cluster][msg.Group]; ok {
			err := notifier.RequestClose.send(struct {
				Cluster string
				Group   string
				Id      string
				Start   time.Time
				Extras  map[string]string
			}{
				Cluster: msg.Cluster,
				Group:   msg.Group,
				Id:      notifier.groupIds[msg.Cluster][msg.Group].Id,
				Start:   notifier.groupIds[msg.Cluster][msg.Group].Start,
				Extras:  notifier.Extras,
			}, notifier.HttpClient, fmt.Sprintf("close for group %s in cluster %s (Id %s)", msg.Group,
<<<<<<< HEAD
				msg.Cluster, notifier.groupIds[msg.Cluster][msg.Group].Id))
=======
					msg.Cluster, notifier.groupIds[msg.Cluster][msg.Group].Id))
>>>>>>> d2c71bc6

			if err != nil {
				return err
			}

			// Remove ID for group that is now clear
			delete(notifier.groupIds[msg.Cluster], msg.Group)
		}
	}
	return nil
}

func (request *HttpNotifierRequest) ensureTemplateCompiled(name string, fmap template.FuncMap) error {
	if request.template != nil {
		return nil
	}

	template, err := template.New(name).Funcs(fmap).ParseFiles(request.TemplateFile)
	if err != nil {
		return err
	}
	request.template = template.Templates()[0]

	return nil
}

func (request *HttpNotifierRequest) send(templateData interface{}, httpClient *http.Client, details string) error {
	bytesToSend := new(bytes.Buffer)
	err := request.template.Execute(bytesToSend, templateData)
	if err != nil {
		log.Errorf("Failed to assemble %s: %v", details, err)
		return err
	}

	// Send POST to HTTP endpoint
	req, err := http.NewRequest(request.Method, request.Url, bytesToSend)
	req.Header.Set("Content-Type", "application/json")

<<<<<<< HEAD
	// Adding Authentication
	switch request.AuthType {
	case "basic":
		req.SetBasicAuth(request.Username, request.Password)
	}

=======
>>>>>>> d2c71bc6
	resp, err := httpClient.Do(req)
	if err != nil {
		log.Errorf("Failed to send %s: %v", details, err)
		return err
	}
	io.Copy(ioutil.Discard, resp.Body)
	resp.Body.Close()

	if (resp.StatusCode >= 200) && (resp.StatusCode <= 299) {
		log.Debugf("Sent %s", details)
	} else {
		log.Errorf("Failed to send %s: %s", details, resp.Status)
	}

	return nil
}<|MERGE_RESOLUTION|>--- conflicted
+++ resolved
@@ -12,27 +12,28 @@
 
 import (
 	"bytes"
-	"fmt"
+	log "github.com/cihub/seelog"
+	"github.com/linkedin/Burrow/protocol"
+	"github.com/pborman/uuid"
 	"io"
 	"io/ioutil"
 	"net/http"
 	"text/template"
 	"time"
-<<<<<<< HEAD
-
+	"fmt"
 	log "github.com/cihub/seelog"
 	"github.com/linkedin/Burrow/protocol"
 	"github.com/pborman/uuid"
 )
 
 type HttpNotifier struct {
-	RequestOpen  HttpNotifierRequest
-	RequestClose HttpNotifierRequest
-	Threshold    int
-	SendClose    bool
-	Extras       map[string]string
-	HttpClient   *http.Client
-	groupIds     map[string]map[string]Event
+	RequestOpen        HttpNotifierRequest
+	RequestClose       HttpNotifierRequest
+	Threshold          int
+	SendClose          bool
+	Extras             map[string]string
+	HttpClient         *http.Client
+	groupIds           map[string]map[string]Event
 }
 
 type HttpNotifierRequest struct {
@@ -43,26 +44,6 @@
 	TemplateFile string
 	Method       string
 	template     *template.Template
-=======
-	"fmt"
-)
-
-type HttpNotifier struct {
-	RequestOpen        HttpNotifierRequest
-	RequestClose       HttpNotifierRequest
-	Threshold          int
-	SendClose          bool
-	Extras             map[string]string
-	HttpClient         *http.Client
-	groupIds           map[string]map[string]Event
->>>>>>> d2c71bc6
-}
-
-type HttpNotifierRequest struct {
-	Url string
-	TemplateFile string
-	Method string
-	template *template.Template
 }
 
 type Event struct {
@@ -175,11 +156,7 @@
 				Start:   notifier.groupIds[msg.Cluster][msg.Group].Start,
 				Extras:  notifier.Extras,
 			}, notifier.HttpClient, fmt.Sprintf("close for group %s in cluster %s (Id %s)", msg.Group,
-<<<<<<< HEAD
-				msg.Cluster, notifier.groupIds[msg.Cluster][msg.Group].Id))
-=======
 					msg.Cluster, notifier.groupIds[msg.Cluster][msg.Group].Id))
->>>>>>> d2c71bc6
 
 			if err != nil {
 				return err
@@ -218,15 +195,12 @@
 	req, err := http.NewRequest(request.Method, request.Url, bytesToSend)
 	req.Header.Set("Content-Type", "application/json")
 
-<<<<<<< HEAD
 	// Adding Authentication
 	switch request.AuthType {
 	case "basic":
 		req.SetBasicAuth(request.Username, request.Password)
 	}
 
-=======
->>>>>>> d2c71bc6
 	resp, err := httpClient.Do(req)
 	if err != nil {
 		log.Errorf("Failed to send %s: %v", details, err)
